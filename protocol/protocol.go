--- conflicted
+++ resolved
@@ -38,7 +38,7 @@
 	// different type.
 	ErrWrongType = errors.New("cms/protocol: wrong choice or any type")
 
-<<<<<<< HEAD
+	// ErrNoCertificate is returned when a requested certificate cannot be found.
 	ErrNoCertificate = errors.New("no certificate found")
 
 	// ErrUnsupported is returned when an unsupported type or version
@@ -48,67 +48,6 @@
 	// ErrTrailingData is returned when extra data is found after parsing an ASN.1
 	// structure.
 	ErrTrailingData = ASN1Error{"unexpected trailing data"}
-=======
-var (
-	nilOID = asn1.ObjectIdentifier(nil)
-
-	// Content type OIDs
-	oidData       = asn1.ObjectIdentifier{1, 2, 840, 113549, 1, 7, 1}
-	oidSignedData = asn1.ObjectIdentifier{1, 2, 840, 113549, 1, 7, 2}
-
-	// Attribute OIDs
-	oidAttributeContentType   = asn1.ObjectIdentifier{1, 2, 840, 113549, 1, 9, 3}
-	oidAttributeMessageDigest = asn1.ObjectIdentifier{1, 2, 840, 113549, 1, 9, 4}
-	oidAttributeSigningTime   = asn1.ObjectIdentifier{1, 2, 840, 113549, 1, 9, 5}
-
-	// Signature Algorithm  OIDs
-	oidSignatureAlgorithmRSA   = asn1.ObjectIdentifier{1, 2, 840, 113549, 1, 1, 1}
-	oidSignatureAlgorithmECDSA = asn1.ObjectIdentifier{1, 2, 840, 10045, 2, 1}
-
-	// Digest Algorithm OIDs
-	oidDigestAlgorithmSHA1   = asn1.ObjectIdentifier{1, 3, 14, 3, 2, 26}
-	oidDigestAlgorithmMD5    = asn1.ObjectIdentifier{1, 2, 840, 113549, 2, 5}
-	oidDigestAlgorithmSHA256 = asn1.ObjectIdentifier{2, 16, 840, 1, 101, 3, 4, 2, 1}
-	oidDigestAlgorithmSHA384 = asn1.ObjectIdentifier{2, 16, 840, 1, 101, 3, 4, 2, 2}
-	oidDigestAlgorithmSHA512 = asn1.ObjectIdentifier{2, 16, 840, 1, 101, 3, 4, 2, 3}
-
-	// X509 extensions
-	oidSubjectKeyIdentifier = asn1.ObjectIdentifier{2, 5, 29, 14}
-
-	// digestAlgorithmToHash maps digest OIDs to crypto.Hash values.
-	digestAlgorithmToHash = map[string]crypto.Hash{
-		oidDigestAlgorithmSHA1.String():   crypto.SHA1,
-		oidDigestAlgorithmMD5.String():    crypto.MD5,
-		oidDigestAlgorithmSHA256.String(): crypto.SHA256,
-		oidDigestAlgorithmSHA384.String(): crypto.SHA384,
-		oidDigestAlgorithmSHA512.String(): crypto.SHA512,
-	}
-
-	// publicKeyAlgorithmToSignatureAlgorithm maps certificate public key
-	// algorithms to CMS signature algorithms.
-	publicKeyAlgorithmToSignatureAlgorithm = map[x509.PublicKeyAlgorithm]pkix.AlgorithmIdentifier{
-		x509.RSA:   pkix.AlgorithmIdentifier{Algorithm: oidSignatureAlgorithmRSA},
-		x509.ECDSA: pkix.AlgorithmIdentifier{Algorithm: oidSignatureAlgorithmECDSA},
-	}
-
-	// signatureAlgorithms maps digest and signature OIDs to
-	// x509.SignatureAlgorithm values.
-	signatureAlgorithms = map[string]map[string]x509.SignatureAlgorithm{
-		oidSignatureAlgorithmRSA.String(): map[string]x509.SignatureAlgorithm{
-			oidDigestAlgorithmSHA1.String():   x509.SHA1WithRSA,
-			oidDigestAlgorithmMD5.String():    x509.MD5WithRSA,
-			oidDigestAlgorithmSHA256.String(): x509.SHA256WithRSA,
-			oidDigestAlgorithmSHA384.String(): x509.SHA384WithRSA,
-			oidDigestAlgorithmSHA512.String(): x509.SHA512WithRSA,
-		},
-		oidSignatureAlgorithmECDSA.String(): map[string]x509.SignatureAlgorithm{
-			oidDigestAlgorithmSHA1.String():   x509.ECDSAWithSHA1,
-			oidDigestAlgorithmSHA256.String(): x509.ECDSAWithSHA256,
-			oidDigestAlgorithmSHA384.String(): x509.ECDSAWithSHA384,
-			oidDigestAlgorithmSHA512.String(): x509.ECDSAWithSHA512,
-		},
-	}
->>>>>>> 903e0b81
 )
 
 // ContentInfo ::= SEQUENCE {
@@ -678,21 +617,10 @@
 		return err
 	}
 
-<<<<<<< HEAD
-	digestAlgorithm := oid.SignatureAlgorithmToDigestAlgorithm[cert.SignatureAlgorithm]
-	if digestAlgorithm == nil {
-		return ErrUnsupported
-	}
-
-	signatureAlgorithm := oid.SignatureAlgorithmToSignatureAlgorithm[cert.SignatureAlgorithm]
-	if signatureAlgorithm == nil {
-		return ErrUnsupported
-=======
 	digestAlgorithm := digestAlgorithmForPublicKey(pub)
-	signatureAlgorithm, ok := publicKeyAlgorithmToSignatureAlgorithm[cert.PublicKeyAlgorithm]
+	signatureAlgorithm, ok := oid.PublicKeyAlgorithmToSignatureAlgorithm[cert.PublicKeyAlgorithm]
 	if !ok {
 		return errors.New("unsupported certificate public key algorithm")
->>>>>>> 903e0b81
 	}
 
 	si := SignerInfo{
@@ -715,21 +643,11 @@
 	}
 
 	// Digest the message.
-<<<<<<< HEAD
 	hash, err := si.Hash()
 	if err != nil {
 		return err
-=======
-	hash := si.Hash()
-	if hash == 0 {
-		return fmt.Errorf("unknown digest algorithm: %s", digestAlgorithm.Algorithm.String())
-	}
-	if !hash.Available() {
-		return fmt.Errorf("Hash not avaialbe: %s", digestAlgorithm.Algorithm.String())
->>>>>>> 903e0b81
 	}
 	md := hash.New()
-	// TEST
 	if _, err = md.Write(content); err != nil {
 		return err
 	}
@@ -771,13 +689,13 @@
 	if ecPub, ok := pub.(*ecdsa.PublicKey); ok {
 		switch ecPub.Curve {
 		case elliptic.P384():
-			return pkix.AlgorithmIdentifier{Algorithm: oidDigestAlgorithmSHA384}
+			return pkix.AlgorithmIdentifier{Algorithm: oid.DigestAlgorithmSHA384}
 		case elliptic.P521():
-			return pkix.AlgorithmIdentifier{Algorithm: oidDigestAlgorithmSHA512}
-		}
-	}
-
-	return pkix.AlgorithmIdentifier{Algorithm: oidDigestAlgorithmSHA256}
+			return pkix.AlgorithmIdentifier{Algorithm: oid.DigestAlgorithmSHA512}
+		}
+	}
+
+	return pkix.AlgorithmIdentifier{Algorithm: oid.DigestAlgorithmSHA256}
 }
 
 // addCertificate adds a *x509.Certificate.
